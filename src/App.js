--- conflicted
+++ resolved
@@ -1,10 +1,5 @@
 import React from "react";
-<<<<<<< HEAD
-
-import { Grid } from "@mui/material";
-=======
 import { Grid, Box } from "@mui/material";
->>>>>>> c5274927
 
 import AdaptationMeasuresInput from "./components/input/AdaptationMeasuresInput";
 import DataInput from "./components/input/DataInput";
@@ -15,17 +10,11 @@
 import NavigateAlert from "./components/alerts/NavigateAlert";
 import ResultsView from "./components/results/ResultsView";
 import useStore from "./store";
-<<<<<<< HEAD
-
-const App = () => {
-  const { selectedAppOption, selectedTab, selectedSubTab } = useStore();
-=======
 
 import "./App.css";
 
 const App = () => {
   const { selectedAppOption, selectedTab } = useStore();
->>>>>>> c5274927
 
   return (
     <>
@@ -35,32 +24,6 @@
         <Box display="flex" flexDirection="column" minHeight="100vh">
           <Header />
           <MainTabs />
-<<<<<<< HEAD
-          <Grid
-            container
-            spacing={2}
-            style={{
-              padding: "16px",
-              paddingTop: "174px",
-              overflow: "auto",
-            }}
-          >
-            <Grid item xs={12} md={2}>
-              {(selectedTab === 0 || (selectedTab === 1 && selectedSubTab === 0)) && <DataInput />}
-              {selectedTab === 1 && selectedSubTab === 1 && <AdaptationMeasuresInput />}
-            </Grid>
-            <Grid item xs={12} md={selectedTab !== 0 ? 8 : 10}>
-              <MainView />
-            </Grid>
-            {selectedTab !== 0 && (
-              <Grid item xs={12} md={2}>
-                <ResultsView />
-              </Grid>
-            )}
-          </Grid>
-          <LoadModal />
-        </>
-=======
           <Box
             display="flex"
             flexDirection="column"
@@ -90,7 +53,6 @@
           </Box>
           <LoadModal />
         </Box>
->>>>>>> c5274927
       )}
     </>
   );
