import React from "react";

<<<<<<< HEAD
import { AppBar, Box, Button, Tabs, Tab, Paper } from "@mui/material";
=======
import { AppBar, Box, Tabs, Tab } from "@mui/material";
>>>>>>> c5274927
import ContentPasteIcon from "@mui/icons-material/ContentPaste";
import MacroIcon from "@mui/icons-material/Assessment";
import PaymentsIcon from "@mui/icons-material/Payments";
import TuneIcon from "@mui/icons-material/Tune";

<<<<<<< HEAD
import useStore from "../../store";

const MainTabs = () => {
  const { selectedTab, selectedSubTab, setSelectedTab, setSelectedSubTab } = useStore();
=======
import MainSubTabs from "./MainSubTabs";
import useStore from "../../store";

const MainTabs = () => {
  const { selectedTab, setSelectedTab, setSelectedSubTab } = useStore();
>>>>>>> c5274927

  const handleTabChange = (event, newValue) => {
    setSelectedTab(newValue);
    setSelectedSubTab(0);
<<<<<<< HEAD
  };

  const handleSubTabChange = (event, newValue) => {
    setSelectedSubTab(newValue);
  };

  const handleAddToOutput = () => {
    console.log("add to output");
  };

  const subTabsMap = {
    0: [],
    1: ["Risk", "Adaptation", "+ Add to Output"], // Subtabs for "Economic & Non-Economic"
    2: ["Risk", "Adaptation"],
    3: [],
  };

  const renderSubTabs = () => {
    const subTabs = subTabsMap[selectedTab];
    if (!subTabs) {
      return null; // This main tab does not have subtabs
    }

    return (
      <Paper
        square
        sx={{
          position: "fixed",
          top: "128px",
          zIndex: (theme) => theme.zIndex.drawer + 1,
          width: "100%",
          bgcolor: "#8AC8D0",
        }}
      >
        <Tabs
          value={selectedSubTab}
          onChange={handleSubTabChange}
          aria-label={`sub navigation tabs for main tab ${selectedTab}`}
          textColor="inherit"
          indicatorColor="secondary"
          variant="fullWidth"
          centered
          sx={{
            minHeight: 24,
            ".Mui-selected": { bgcolor: "#45ABB9", color: "#fff" },
            ".MuiTab-root": {
              color: "#fff",
              fontSize: "0.875rem", // Smaller text
              minHeight: 24, // Reduce the height of the tabs
              padding: "6px 12px", // Reduce the padding around the text
            },
            ".MuiTabs-indicator": {
              height: 2, // Smaller indicator height
            },
            ".MuiTab-root:not(.Mui-selected)": { bgcolor: "#8AC8D0" },
          }}
        >
          {subTabs.map((label, index) =>
            // Conditionally render a button instead of a tab for "+ Add to Output"
            index === 2 ? (
              <Box key={index} sx={{ position: "absolute", top: 0, right: 8 }}>
                <Button
                  variant="contained"
                  size="small"
                  sx={{
                    bgcolor: "#FFCCCC",
                    transition: "transform 0.1s ease-in-out",
                    "&:active": {
                      transform: "scale(0.96)",
                    },
                    "&:hover": { bgcolor: "#F79191" },
                    textTransform: "none",
                  }}
                  onClick={() => handleAddToOutput()}
                >
                  {label}
                </Button>
              </Box>
            ) : (
              <Tab key={index} label={label} sx={{ minHeight: 24 }} /> // Apply the reduced height
            )
          )}
        </Tabs>
      </Paper>
    );
=======
>>>>>>> c5274927
  };

  return (
    <Box sx={{ bgcolor: "#70ADB5" }}>
      <AppBar
        position="fixed"
        sx={{ bgcolor: "#70ADB5", top: "80px", zIndex: (theme) => theme.zIndex.drawer + 1 }}
      >
        <Tabs
          value={selectedTab}
          onChange={handleTabChange}
          aria-label="main navigation tabs"
          textColor="inherit"
          indicatorColor="secondary"
          centered // Center the tabs within the AppBar
          sx={{
            ".Mui-selected": { bgcolor: "#3B919D", color: "#fff" },
            ".MuiTab-root": { color: "#fff" }, // Text color for all main tabs
          }}
        >
          <Tab
            icon={<TuneIcon sx={{ fontSize: "1rem" }} />}
            iconPosition="start"
            label="Parameters"
            sx={{ display: "flex", alignItems: "center", minHeight: 48 }}
          />
          <Tab
            icon={<PaymentsIcon />}
            iconPosition="start"
            label="Economic & Non-Economic"
            sx={{ display: "flex", alignItems: "center", minHeight: 48 }}
          />
          <Tab
            icon={<MacroIcon />}
            iconPosition="start"
            label="Macroeconomic (In Dev.)"
            sx={{ display: "flex", alignItems: "center", minHeight: 48 }}
          />
          <Tab
            icon={<ContentPasteIcon />}
            iconPosition="start"
            label="Outputs (Reporting)"
            sx={{ display: "flex", alignItems: "center", minHeight: 48 }}
          />
        </Tabs>
      </AppBar>
      <MainSubTabs />
    </Box>
  );
};

export default MainTabs;<|MERGE_RESOLUTION|>--- conflicted
+++ resolved
@@ -1,119 +1,20 @@
 import React from "react";
 
-<<<<<<< HEAD
-import { AppBar, Box, Button, Tabs, Tab, Paper } from "@mui/material";
-=======
 import { AppBar, Box, Tabs, Tab } from "@mui/material";
->>>>>>> c5274927
 import ContentPasteIcon from "@mui/icons-material/ContentPaste";
 import MacroIcon from "@mui/icons-material/Assessment";
 import PaymentsIcon from "@mui/icons-material/Payments";
 import TuneIcon from "@mui/icons-material/Tune";
 
-<<<<<<< HEAD
-import useStore from "../../store";
-
-const MainTabs = () => {
-  const { selectedTab, selectedSubTab, setSelectedTab, setSelectedSubTab } = useStore();
-=======
 import MainSubTabs from "./MainSubTabs";
 import useStore from "../../store";
 
 const MainTabs = () => {
   const { selectedTab, setSelectedTab, setSelectedSubTab } = useStore();
->>>>>>> c5274927
 
   const handleTabChange = (event, newValue) => {
     setSelectedTab(newValue);
     setSelectedSubTab(0);
-<<<<<<< HEAD
-  };
-
-  const handleSubTabChange = (event, newValue) => {
-    setSelectedSubTab(newValue);
-  };
-
-  const handleAddToOutput = () => {
-    console.log("add to output");
-  };
-
-  const subTabsMap = {
-    0: [],
-    1: ["Risk", "Adaptation", "+ Add to Output"], // Subtabs for "Economic & Non-Economic"
-    2: ["Risk", "Adaptation"],
-    3: [],
-  };
-
-  const renderSubTabs = () => {
-    const subTabs = subTabsMap[selectedTab];
-    if (!subTabs) {
-      return null; // This main tab does not have subtabs
-    }
-
-    return (
-      <Paper
-        square
-        sx={{
-          position: "fixed",
-          top: "128px",
-          zIndex: (theme) => theme.zIndex.drawer + 1,
-          width: "100%",
-          bgcolor: "#8AC8D0",
-        }}
-      >
-        <Tabs
-          value={selectedSubTab}
-          onChange={handleSubTabChange}
-          aria-label={`sub navigation tabs for main tab ${selectedTab}`}
-          textColor="inherit"
-          indicatorColor="secondary"
-          variant="fullWidth"
-          centered
-          sx={{
-            minHeight: 24,
-            ".Mui-selected": { bgcolor: "#45ABB9", color: "#fff" },
-            ".MuiTab-root": {
-              color: "#fff",
-              fontSize: "0.875rem", // Smaller text
-              minHeight: 24, // Reduce the height of the tabs
-              padding: "6px 12px", // Reduce the padding around the text
-            },
-            ".MuiTabs-indicator": {
-              height: 2, // Smaller indicator height
-            },
-            ".MuiTab-root:not(.Mui-selected)": { bgcolor: "#8AC8D0" },
-          }}
-        >
-          {subTabs.map((label, index) =>
-            // Conditionally render a button instead of a tab for "+ Add to Output"
-            index === 2 ? (
-              <Box key={index} sx={{ position: "absolute", top: 0, right: 8 }}>
-                <Button
-                  variant="contained"
-                  size="small"
-                  sx={{
-                    bgcolor: "#FFCCCC",
-                    transition: "transform 0.1s ease-in-out",
-                    "&:active": {
-                      transform: "scale(0.96)",
-                    },
-                    "&:hover": { bgcolor: "#F79191" },
-                    textTransform: "none",
-                  }}
-                  onClick={() => handleAddToOutput()}
-                >
-                  {label}
-                </Button>
-              </Box>
-            ) : (
-              <Tab key={index} label={label} sx={{ minHeight: 24 }} /> // Apply the reduced height
-            )
-          )}
-        </Tabs>
-      </Paper>
-    );
-=======
->>>>>>> c5274927
   };
 
   return (
