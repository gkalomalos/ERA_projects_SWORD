import React, { useEffect, useState, useRef, useCallback } from "react";
import PropTypes from "prop-types";
import { useTranslation } from "react-i18next";

import L from "leaflet";
import Button from "@mui/material/Button";
import { MapContainer, TileLayer, useMap } from "react-leaflet";

import "leaflet/dist/leaflet.css";
import { getScale } from "../../utils/colorScales";
import Legend from "./Legend";
import useStore from "../../store";

<<<<<<< HEAD
const returnPeriods = [10, 15, 20, 25];

=======
>>>>>>> c5274927
const HazardMap = () => {
  const { selectedCountry, selectedHazard } = useStore();
  const { t } = useTranslation();

<<<<<<< HEAD
  const [activeRPLayer, setActiveRPLayer] = useState(10);
=======
  const [activeRPLayer, setActiveRPLayer] = useState(null);
>>>>>>> c5274927
  const [legendTitle, setLegendTitle] = useState("");
  const [mapInfo, setMapInfo] = useState({ geoJson: null, colorScale: null });
  const [percentileValues, setPercentileValues] = useState({});
  const [radius, setRadius] = useState(0);
  const [returnPeriods, setReturnPeriods] = useState([]);
  const [unit, setUnit] = useState("");
  const [suffix, setSuffix] = useState("");
  const [divisor, setDivisor] = useState(1);

  const mapRef = useRef();

  const getSuffixAndDivisor = (value) => {
    if (value >= 1e9) return { suffix: "Billions", divisor: 1e9 };
    if (value >= 1e6) return { suffix: "Millions", divisor: 1e6 };
    if (value >= 1e3) return { suffix: "Thousands", divisor: 1e3 };
    return { suffix: "", divisor: 1 };
  };

<<<<<<< HEAD
      if (!response.ok) {
        throw new Error(`HTTP error! status: ${response.status}`);
      }
      const data = await response.json();
      setLegendTitle(data._metadata.title);
      setRadius(data._metadata.radius);
      setUnit(data._metadata.unit);
      const values = data.features.map((f) => f.properties[`rp${activeRPLayer}`]);
      const minValue = Math.min(...values);
      setMinValue(minValue);
      const maxValue = Math.max(...values);
      setMaxValue(maxValue);

      const scale = getScale(selectedHazard, maxValue, minValue);

      setMapInfo({ geoJson: data, colorScale: scale });
    } catch (error) {
      console.error("Error fetching GeoJSON data:", error);
      setMapInfo({ geoJson: null, colorScale: null });
=======
  const updateLegendTitle = (unit, suffix) => {
    let prefix = "Hazard";
    if (selectedHazard === "flood") {
      prefix = "Flood depth";
    } else if (selectedHazard === "drought") {
      prefix = "Standard Precipitation Index";
    } else if (selectedHazard === "heatwaves") {
      prefix = "Warm Spell Duration Index";
>>>>>>> c5274927
    }
    return `${prefix}${unit ? ` (${unit}${suffix ? ` in ${suffix}` : ""})` : ""}`;
  };

  const fetchGeoJson = useCallback(
    async (rpLayer) => {
      try {
        const tempPath = await window.electron.fetchTempDir();
        const response = await fetch(`${tempPath}/hazards_geodata.json`);

        if (!response.ok) {
          throw new Error(`HTTP error! status: ${response.status}`);
        }
        const data = await response.json();

        // Set return periods and initially set activeRPLayer
        const returnPeriods = data._metadata.return_periods;
        setReturnPeriods(returnPeriods);
        if (activeRPLayer === null && returnPeriods.length > 0) {
          // Only set if not already set
          setActiveRPLayer(returnPeriods[0]);
        }
        setPercentileValues(data._metadata.percentile_values);
        setRadius(data._metadata.radius);
        setUnit(data._metadata.unit);

        if (data._metadata.percentile_values && data._metadata.percentile_values[`rp${rpLayer}`]) {
          const scale = getScale(selectedHazard, data._metadata.percentile_values[`rp${rpLayer}`]);
          setMapInfo({ geoJson: data, colorScale: scale });

          // Calculate minimum non-zero value
          const values = data._metadata.percentile_values[`rp${rpLayer}`];
          const minAbsValue = Math.min(...values.filter((v) => v !== 0).map(Math.abs));
          const { suffix, divisor } = getSuffixAndDivisor(minAbsValue);
          setDivisor(divisor);
          setSuffix(suffix);
        } else {
          throw new Error("Percentile values are missing or incomplete.");
        }
      } catch (error) {
        console.error("Error fetching GeoJSON data:", error);
        setMapInfo({ geoJson: null, colorScale: null });
      }
    },
    [selectedHazard, activeRPLayer]
  );

  useEffect(() => {
    setLegendTitle(updateLegendTitle(unit, suffix));
  }, [unit, suffix]); // Update the legend title when unit or suffix changes

  const CircleLayer = ({ data, colorScale }) => {
    const map = useMap();

    useEffect(() => {
      const layerGroup = L.layerGroup().addTo(map);

      data.features.forEach((feature) => {
        const { coordinates } = feature.geometry;
        const value = feature.properties[`rp${activeRPLayer}`];
        const level = feature.properties[`rp${activeRPLayer}_level`];
        const country = feature.properties["country"];
        const name = feature.properties["name"];

        L.circle([coordinates[1], coordinates[0]], {
          color: colorScale(value),
          fillColor: colorScale(value),
          fillOpacity: 0.3,
          radius: radius,
        })
          .bindPopup(
<<<<<<< HEAD
            `${t("country")}: ${country}<br>${t("admin")}: ${name}<br>${t(
              "value"
            )}: ${value} ${unit}`
=======
            `${t("country")}: ${country}<br>${t("admin")} 2: ${name}<br>` +
              `${t("level")}: ${level}`
>>>>>>> c5274927
          )
          .addTo(layerGroup);
      });

      return () => layerGroup.clearLayers();
    }, [data, colorScale, map]);

    return null;
  };

  CircleLayer.propTypes = {
    data: PropTypes.shape({
      features: PropTypes.arrayOf(
        PropTypes.shape({
          geometry: PropTypes.shape({
            coordinates: PropTypes.arrayOf(PropTypes.number).isRequired,
          }).isRequired,
          properties: PropTypes.shape({
            [`rp${activeRPLayer}`]: PropTypes.number.isRequired,
            country: PropTypes.string.isRequired,
            name: PropTypes.string.isRequired,
          }).isRequired,
        }).isRequired
      ).isRequired,
    }).isRequired,
    colorScale: PropTypes.func.isRequired,
  };

  const handleRPLayerChange = async (rp) => {
    setActiveRPLayer(rp);
    await fetchGeoJson(rp);
  };

  const RPButtonStyle = (rp) => ({
    flexGrow: 0,
    margin: 1,
    minWidth: "60px",
    maxWidth: "60px",
    fontSize: "0.75rem",
    bgcolor: rp === activeRPLayer ? "#2A4D69" : "#5C87B1",
    "&:hover": { bgcolor: "#9886D6" },
  });

  const buttonContainerStyle = {
    position: "absolute",
    top: "10px",
    right: "10px",
    zIndex: 1000,
    display: "flex",
    flexDirection: "row",
  };

  const countryCoordinates = {
    egypt: [26.8206, 30.8025],
    thailand: [15.87, 100.9925],
  };

  useEffect(() => {
    fetchGeoJson(activeRPLayer);
  }, [activeRPLayer, fetchGeoJson]);

  useEffect(() => {
    if (mapRef.current && selectedCountry in countryCoordinates) {
      mapRef.current.flyTo(countryCoordinates[selectedCountry], 6); // Change map center and zoom
    }
  }, [selectedCountry]);

  return (
    <MapContainer
      key={selectedCountry}
      center={countryCoordinates[selectedCountry] || [30.0, 31.0]}
      zoom={6}
      style={{ position: "relative", height: "100%", width: "100%" }}
      whenCreated={(mapInstance) => (mapRef.current = mapInstance)}
    >
      <TileLayer
        url="https://{s}.tile.openstreetmap.org/{z}/{x}/{y}.png"
        maxZoom={12}
        minZoom={5}
      />
      <div style={buttonContainerStyle}>
        {returnPeriods.map((rp) => (
          <Button
            key={`rp-${rp}`}
            size="small"
            sx={RPButtonStyle(rp)}
            onClick={() => handleRPLayerChange(rp)}
            variant="contained"
          >
            {t("return_period")}
            {rp}
          </Button>
        ))}
      </div>
      {mapInfo.geoJson && mapInfo.colorScale && (
        <>
          <CircleLayer data={mapInfo.geoJson} colorScale={mapInfo.colorScale} />
          <Legend
            colorScale={mapInfo.colorScale}
            percentileValues={percentileValues ? percentileValues[`rp${activeRPLayer}`] : []}
            title={legendTitle}
            divisor={divisor}
          />
        </>
      )}
    </MapContainer>
  );
};

export default HazardMap;<|MERGE_RESOLUTION|>--- conflicted
+++ resolved
@@ -11,20 +11,11 @@
 import Legend from "./Legend";
 import useStore from "../../store";
 
-<<<<<<< HEAD
-const returnPeriods = [10, 15, 20, 25];
-
-=======
->>>>>>> c5274927
 const HazardMap = () => {
   const { selectedCountry, selectedHazard } = useStore();
   const { t } = useTranslation();
 
-<<<<<<< HEAD
-  const [activeRPLayer, setActiveRPLayer] = useState(10);
-=======
   const [activeRPLayer, setActiveRPLayer] = useState(null);
->>>>>>> c5274927
   const [legendTitle, setLegendTitle] = useState("");
   const [mapInfo, setMapInfo] = useState({ geoJson: null, colorScale: null });
   const [percentileValues, setPercentileValues] = useState({});
@@ -43,27 +34,6 @@
     return { suffix: "", divisor: 1 };
   };
 
-<<<<<<< HEAD
-      if (!response.ok) {
-        throw new Error(`HTTP error! status: ${response.status}`);
-      }
-      const data = await response.json();
-      setLegendTitle(data._metadata.title);
-      setRadius(data._metadata.radius);
-      setUnit(data._metadata.unit);
-      const values = data.features.map((f) => f.properties[`rp${activeRPLayer}`]);
-      const minValue = Math.min(...values);
-      setMinValue(minValue);
-      const maxValue = Math.max(...values);
-      setMaxValue(maxValue);
-
-      const scale = getScale(selectedHazard, maxValue, minValue);
-
-      setMapInfo({ geoJson: data, colorScale: scale });
-    } catch (error) {
-      console.error("Error fetching GeoJSON data:", error);
-      setMapInfo({ geoJson: null, colorScale: null });
-=======
   const updateLegendTitle = (unit, suffix) => {
     let prefix = "Hazard";
     if (selectedHazard === "flood") {
@@ -72,7 +42,6 @@
       prefix = "Standard Precipitation Index";
     } else if (selectedHazard === "heatwaves") {
       prefix = "Warm Spell Duration Index";
->>>>>>> c5274927
     }
     return `${prefix}${unit ? ` (${unit}${suffix ? ` in ${suffix}` : ""})` : ""}`;
   };
@@ -144,14 +113,8 @@
           radius: radius,
         })
           .bindPopup(
-<<<<<<< HEAD
-            `${t("country")}: ${country}<br>${t("admin")}: ${name}<br>${t(
-              "value"
-            )}: ${value} ${unit}`
-=======
             `${t("country")}: ${country}<br>${t("admin")} 2: ${name}<br>` +
               `${t("level")}: ${level}`
->>>>>>> c5274927
           )
           .addTo(layerGroup);
       });
