import React, { useEffect, useState, useCallback, useRef } from "react";
import PropTypes from "prop-types";
import { useTranslation } from "react-i18next";

import L from "leaflet";
import "leaflet-simple-map-screenshoter";
import Button from "@mui/material/Button";
import { MapContainer, TileLayer, useMap } from "react-leaflet";

import "leaflet/dist/leaflet.css";
import { getScale } from "../../utils/colorScales";
import Legend from "./Legend";
import useStore from "../../store";

const RiskMap = () => {
<<<<<<< HEAD
  const { selectedCountry, selectedHazard, setActiveMapRef } = useStore();
=======
  const {
    selectedCountry,
    selectedHazard,
    setActiveMapRef,
    setAlertMessage,
    setAlertSeverity,
    setAlertShowMessage,
  } = useStore();
>>>>>>> eb953256
  const { t } = useTranslation();
  const mapRefSet = useRef(false);

  const [activeRPLayer, setActiveRPLayer] = useState(null);
  const [legendTitle, setLegendTitle] = useState("");
  const [mapInfo, setMapInfo] = useState({ geoJson: null, colorScale: null });
  const [percentileValues, setPercentileValues] = useState({});
  const [radius, setRadius] = useState(0);
  const [returnPeriods, setReturnPeriods] = useState([]);
  const [unit, setUnit] = useState("");
  const [suffix, setSuffix] = useState("");
  const [divisor, setDivisor] = useState(1);

  const getSuffixAndDivisor = (value) => {
    if (value >= 1e9) return { suffix: "Billions", divisor: 1e9 };
    if (value >= 1e6) return { suffix: "Millions", divisor: 1e6 };
    if (value >= 1e3) return { suffix: "Thousands", divisor: 1e3 };
    return { suffix: "", divisor: 1 };
  };

  const updateLegendTitle = (unit, suffix) => {
    return `Risk${unit ? ` (${unit}${suffix ? ` in ${suffix}` : ""})` : ""}`;
  };

  const fetchGeoJson = useCallback(
    async (rpLayer) => {
      try {
        const tempPath = await window.electron.fetchTempDir();
        const response = await fetch(`${tempPath}/risks_geodata.json`);

        if (!response.ok) {
          throw new Error(`HTTP error! status: ${response.status}`);
        }
        const data = await response.json();

        // Set return periods and initially set activeRPLayer
        const returnPeriods = data._metadata.return_periods;
        setReturnPeriods(returnPeriods);
        if (activeRPLayer === null && returnPeriods.length > 0) {
          // Only set if not already set
          setActiveRPLayer(returnPeriods[0]);
        }
        setPercentileValues(data._metadata.percentile_values);
        setRadius(data._metadata.radius);
        setUnit(data._metadata.unit);

        if (data._metadata.percentile_values && data._metadata.percentile_values[`rp${rpLayer}`]) {
          const scale = getScale(selectedHazard, data._metadata.percentile_values[`rp${rpLayer}`]);
          setMapInfo({ geoJson: data, colorScale: scale });

          // Calculate minimum non-zero value
          const values = data._metadata.percentile_values[`rp${rpLayer}`];
          const minAbsValue = Math.min(...values.filter((v) => v !== 0).map(Math.abs));
          const { suffix, divisor } = getSuffixAndDivisor(minAbsValue);
          setDivisor(divisor);
          setSuffix(suffix);
        } else {
          throw new Error("Percentile values are missing or incomplete.");
        }
      } catch (error) {
        console.error("Error fetching GeoJSON data:", error);
        setMapInfo({ geoJson: null, colorScale: null });

        // In case of no impact centroids or another error occurs
        if (error.message.includes("ERR_FILE_NOT_FOUND")) {
          setAlertMessage("No impact centroids found for selected input parameters.");
          setAlertSeverity("info");
          setAlertShowMessage(true);
        }

        if (error instanceof TypeError && error.message === "Failed to fetch") {
          setAlertMessage("No impact centroids found for selected input parameters.");
          setAlertSeverity("info");
          setAlertShowMessage(true);
        }
      }
    },
    [selectedHazard, activeRPLayer]
  );

  useEffect(() => {
    setLegendTitle(updateLegendTitle(unit, suffix));
  }, [unit, suffix]); // Update the legend title when unit or suffix changes

  const CircleLayer = ({ data, colorScale }) => {
    const map = useMap();

    useEffect(() => {
      const layerGroup = L.layerGroup().addTo(map);

      data.features.forEach((feature) => {
        const { coordinates } = feature.geometry;
        const value = feature.properties[`rp${activeRPLayer}`];
        const level = feature.properties[`rp${activeRPLayer}_level`];
        const country = feature.properties["country"];
        const name = feature.properties["name"];

        L.circle([coordinates[1], coordinates[0]], {
          color: colorScale(value),
          fillColor: colorScale(value),
          fillOpacity: 0.3,
          radius: radius,
        })
          .bindPopup(
            `${t("country")}: ${country}<br>${t("admin")} 2: ${name}<br>` +
              `${t("level")}: ${level}`
          )
          .addTo(layerGroup);
      });

      return () => layerGroup.clearLayers();
    }, [data, colorScale, map]);

    return null;
  };

  CircleLayer.propTypes = {
    data: PropTypes.shape({
      features: PropTypes.arrayOf(
        PropTypes.shape({
          geometry: PropTypes.shape({
            coordinates: PropTypes.arrayOf(PropTypes.number).isRequired,
          }).isRequired,
          properties: PropTypes.shape({
            [`rp${activeRPLayer}`]: PropTypes.number.isRequired,
            country: PropTypes.string.isRequired,
            name: PropTypes.string.isRequired,
          }).isRequired,
        }).isRequired
      ).isRequired,
    }).isRequired,
    colorScale: PropTypes.func.isRequired,
  };

  const handleRPLayerChange = async (rp) => {
    setActiveRPLayer(rp);
    await fetchGeoJson(rp);
  };

  const RPButtonStyle = (rp) => ({
    flexGrow: 0,
    margin: 1,
    minWidth: "60px",
    maxWidth: "60px",
    fontSize: "0.75rem",
    bgcolor: rp === activeRPLayer ? "#2A4D69" : "#5C87B1",
    "&:hover": { bgcolor: "#9886D6" },
  });

  const buttonContainerStyle = {
    position: "absolute",
    top: "10px",
    right: "10px",
    zIndex: 1000,
    display: "flex",
    flexDirection: "row",
  };

  const countryCoordinates = {
    egypt: [26.8206, 30.8025],
    thailand: [15.87, 100.9925],
  };

  useEffect(() => {
    fetchGeoJson(activeRPLayer);
  }, [activeRPLayer, fetchGeoJson]);

  const MapEvents = () => {
    const map = useMap();

    useEffect(() => {
      if (!mapRefSet.current) {
        setActiveMapRef(map);
        mapRefSet.current = true; // Update the ref to indicate that setActiveMapRef has been called
      }
    }, [map, setActiveMapRef]);

    return null;
  };

  useEffect(() => {
    fetchGeoJson(activeRPLayer);
  }, [activeRPLayer, fetchGeoJson]);

  return (
    <MapContainer
      key={selectedCountry}
      center={countryCoordinates[selectedCountry] || [30.0, 31.0]}
      zoom={6}
      style={{ position: "relative", height: "100%", width: "100%" }}
    >
      <TileLayer
        url="https://{s}.tile.openstreetmap.org/{z}/{x}/{y}.png"
        maxZoom={15}
        minZoom={5}
      />
      <MapEvents />
      <div style={buttonContainerStyle}>
        {returnPeriods.map((rp) => (
          <Button
            key={`rp-${rp}`}
            size="small"
            sx={RPButtonStyle(rp)}
            onClick={() => handleRPLayerChange(rp)}
            variant="contained"
          >
            {t("return_period")}
            {rp}
          </Button>
        ))}
      </div>
      {mapInfo.geoJson && mapInfo.colorScale && (
        <>
          <CircleLayer
            data={mapInfo.geoJson}
            colorScale={mapInfo.colorScale}
            radius={radius}
            activeRPLayer={activeRPLayer}
          />
          <Legend
            colorScale={mapInfo.colorScale}
            percentileValues={percentileValues ? percentileValues[`rp${activeRPLayer}`] : []}
            title={legendTitle}
            divisor={divisor}
          />
        </>
      )}
    </MapContainer>
  );
};

export default RiskMap;<|MERGE_RESOLUTION|>--- conflicted
+++ resolved
@@ -13,9 +13,6 @@
 import useStore from "../../store";
 
 const RiskMap = () => {
-<<<<<<< HEAD
-  const { selectedCountry, selectedHazard, setActiveMapRef } = useStore();
-=======
   const {
     selectedCountry,
     selectedHazard,
@@ -24,7 +21,6 @@
     setAlertSeverity,
     setAlertShowMessage,
   } = useStore();
->>>>>>> eb953256
   const { t } = useTranslation();
   const mapRefSet = useRef(false);
 
