import React, { useEffect, useState, useRef, useCallback } from "react";
import { useTranslation } from "react-i18next";

import Button from "@mui/material/Button";
<<<<<<< HEAD
import { MapContainer, TileLayer, useMap } from "react-leaflet";

import "leaflet/dist/leaflet.css";
import { getScale } from "../../utils/colorScales";
import Legend from "./Legend";
import useStore from "../../store";

const returnPeriods = [10, 15, 20, 25];

=======
import { MapContainer, TileLayer } from "react-leaflet";

import "leaflet/dist/leaflet.css";
import { getScale } from "../../utils/colorScales";
import CircleLayer from "./CircleLayer";
import Legend from "./Legend";
import useStore from "../../store";

>>>>>>> c5274927
const RiskMap = () => {
  const { selectedCountry, selectedHazard } = useStore();
  const { t } = useTranslation();

<<<<<<< HEAD
  const [activeRPLayer, setActiveRPLayer] = useState(10);
=======
  const [activeRPLayer, setActiveRPLayer] = useState(null);
>>>>>>> c5274927
  const [legendTitle, setLegendTitle] = useState("");
  const [mapInfo, setMapInfo] = useState({ geoJson: null, colorScale: null });
  const [percentileValues, setPercentileValues] = useState({});
  const [radius, setRadius] = useState(0);
  const [returnPeriods, setReturnPeriods] = useState([]);
  const [unit, setUnit] = useState("");
  const [suffix, setSuffix] = useState("");
  const [divisor, setDivisor] = useState(1);

  const mapRef = useRef();

<<<<<<< HEAD
  const fetchGeoJson = async () => {
    try {
      const tempPath = await window.electron.fetchTempDir();
      const response = await fetch(`${tempPath}/risks_geodata.json`);

      if (!response.ok) {
        throw new Error(`HTTP error! status: ${response.status}`);
      }
      const data = await response.json();
      setLegendTitle(data._metadata.title);
      setRadius(data._metadata.radius);
      setUnit(data._metadata.unit);
      const values = data.features.map((f) => f.properties[`rp${activeRPLayer}`]);
      const minValue = Math.min(...values);
      setMinValue(minValue);
      const maxValue = Math.max(...values);
      setMaxValue(maxValue);

      const scale = getScale(selectedHazard, maxValue, minValue);

      setMapInfo({ geoJson: data, colorScale: scale });
    } catch (error) {
      console.error("Error fetching GeoJSON data:", error);
      setMapInfo({ geoJson: null, colorScale: null });
    }
=======
  const getSuffixAndDivisor = (value) => {
    if (value >= 1e9) return { suffix: "Billions", divisor: 1e9 };
    if (value >= 1e6) return { suffix: "Millions", divisor: 1e6 };
    if (value >= 1e3) return { suffix: "Thousands", divisor: 1e3 };
    return { suffix: "", divisor: 1 };
>>>>>>> c5274927
  };

  const updateLegendTitle = (unit, suffix) => {
    return `Risk${unit ? ` (${unit}${suffix ? ` in ${suffix}` : ""})` : ""}`;
  };

  const fetchGeoJson = useCallback(
    async (rpLayer) => {
      try {
        const tempPath = await window.electron.fetchTempDir();
        const response = await fetch(`${tempPath}/risks_geodata.json`);

        if (!response.ok) {
          throw new Error(`HTTP error! status: ${response.status}`);
        }
        const data = await response.json();

        // Set return periods and initially set activeRPLayer
        const returnPeriods = data._metadata.return_periods;
        setReturnPeriods(returnPeriods);
        if (activeRPLayer === null && returnPeriods.length > 0) {
          // Only set if not already set
          setActiveRPLayer(returnPeriods[0]);
        }
        setPercentileValues(data._metadata.percentile_values);
        setRadius(data._metadata.radius);
        setUnit(data._metadata.unit);

        if (data._metadata.percentile_values && data._metadata.percentile_values[`rp${rpLayer}`]) {
          const scale = getScale(selectedHazard, data._metadata.percentile_values[`rp${rpLayer}`]);
          setMapInfo({ geoJson: data, colorScale: scale });

          // Calculate minimum non-zero value
          const values = data._metadata.percentile_values[`rp${rpLayer}`];
          const minAbsValue = Math.min(...values.filter((v) => v !== 0).map(Math.abs));
          const { suffix, divisor } = getSuffixAndDivisor(minAbsValue);
          setDivisor(divisor);
          setSuffix(suffix);
        } else {
          throw new Error("Percentile values are missing or incomplete.");
        }
      } catch (error) {
        console.error("Error fetching GeoJSON data:", error);
        setMapInfo({ geoJson: null, colorScale: null });
      }
    },
    [selectedHazard, activeRPLayer]
  );

  useEffect(() => {
    setLegendTitle(updateLegendTitle(unit, suffix));
  }, [unit, suffix]); // Update the legend title when unit or suffix changes

  const handleRPLayerChange = async (rp) => {
    setActiveRPLayer(rp);
    await fetchGeoJson(rp);
  };

  const RPButtonStyle = (rp) => ({
    flexGrow: 0,
    margin: 1,
    minWidth: "60px",
    maxWidth: "60px",
    fontSize: "0.75rem",
    bgcolor: rp === activeRPLayer ? "#2A4D69" : "#5C87B1",
    "&:hover": { bgcolor: "#9886D6" },
  });

  const buttonContainerStyle = {
    position: "absolute",
    top: "10px",
    right: "10px",
    zIndex: 1000,
    display: "flex",
    flexDirection: "row",
  };

  const countryCoordinates = {
    egypt: [26.8206, 30.8025],
    thailand: [15.87, 100.9925],
  };

  useEffect(() => {
    fetchGeoJson(activeRPLayer);
  }, [activeRPLayer, fetchGeoJson]);

  useEffect(() => {
    if (mapRef.current && selectedCountry in countryCoordinates) {
      mapRef.current.flyTo(countryCoordinates[selectedCountry], 6); // Change map center and zoom
    }
  }, [selectedCountry]);

  return (
    <MapContainer
      key={selectedCountry}
      center={countryCoordinates[selectedCountry] || [30.0, 31.0]}
      zoom={6}
      style={{ position: "relative", height: "100%", width: "100%" }}
      whenCreated={(mapInstance) => (mapRef.current = mapInstance)}
    >
      <TileLayer
        url="https://{s}.tile.openstreetmap.org/{z}/{x}/{y}.png"
        maxZoom={12}
        minZoom={5}
      />
      <div style={buttonContainerStyle}>
        {returnPeriods.map((rp) => (
          <Button
            key={`rp-${rp}`}
            size="small"
            sx={RPButtonStyle(rp)}
            onClick={() => handleRPLayerChange(rp)}
            variant="contained"
          >
            {t("return_period")}
            {rp}
          </Button>
        ))}
      </div>
      {mapInfo.geoJson && mapInfo.colorScale && (
        <>
          <CircleLayer
            data={mapInfo.geoJson}
            colorScale={mapInfo.colorScale}
            radius={radius}
            activeRPLayer={activeRPLayer}
          />
          <Legend
            colorScale={mapInfo.colorScale}
            percentileValues={percentileValues ? percentileValues[`rp${activeRPLayer}`] : []}
            title={legendTitle}
            divisor={divisor}
          />
        </>
      )}
    </MapContainer>
  );
};

export default RiskMap;<|MERGE_RESOLUTION|>--- conflicted
+++ resolved
@@ -2,17 +2,6 @@
 import { useTranslation } from "react-i18next";
 
 import Button from "@mui/material/Button";
-<<<<<<< HEAD
-import { MapContainer, TileLayer, useMap } from "react-leaflet";
-
-import "leaflet/dist/leaflet.css";
-import { getScale } from "../../utils/colorScales";
-import Legend from "./Legend";
-import useStore from "../../store";
-
-const returnPeriods = [10, 15, 20, 25];
-
-=======
 import { MapContainer, TileLayer } from "react-leaflet";
 
 import "leaflet/dist/leaflet.css";
@@ -21,16 +10,11 @@
 import Legend from "./Legend";
 import useStore from "../../store";
 
->>>>>>> c5274927
 const RiskMap = () => {
   const { selectedCountry, selectedHazard } = useStore();
   const { t } = useTranslation();
 
-<<<<<<< HEAD
-  const [activeRPLayer, setActiveRPLayer] = useState(10);
-=======
   const [activeRPLayer, setActiveRPLayer] = useState(null);
->>>>>>> c5274927
   const [legendTitle, setLegendTitle] = useState("");
   const [mapInfo, setMapInfo] = useState({ geoJson: null, colorScale: null });
   const [percentileValues, setPercentileValues] = useState({});
@@ -42,39 +26,11 @@
 
   const mapRef = useRef();
 
-<<<<<<< HEAD
-  const fetchGeoJson = async () => {
-    try {
-      const tempPath = await window.electron.fetchTempDir();
-      const response = await fetch(`${tempPath}/risks_geodata.json`);
-
-      if (!response.ok) {
-        throw new Error(`HTTP error! status: ${response.status}`);
-      }
-      const data = await response.json();
-      setLegendTitle(data._metadata.title);
-      setRadius(data._metadata.radius);
-      setUnit(data._metadata.unit);
-      const values = data.features.map((f) => f.properties[`rp${activeRPLayer}`]);
-      const minValue = Math.min(...values);
-      setMinValue(minValue);
-      const maxValue = Math.max(...values);
-      setMaxValue(maxValue);
-
-      const scale = getScale(selectedHazard, maxValue, minValue);
-
-      setMapInfo({ geoJson: data, colorScale: scale });
-    } catch (error) {
-      console.error("Error fetching GeoJSON data:", error);
-      setMapInfo({ geoJson: null, colorScale: null });
-    }
-=======
   const getSuffixAndDivisor = (value) => {
     if (value >= 1e9) return { suffix: "Billions", divisor: 1e9 };
     if (value >= 1e6) return { suffix: "Millions", divisor: 1e6 };
     if (value >= 1e3) return { suffix: "Thousands", divisor: 1e3 };
     return { suffix: "", divisor: 1 };
->>>>>>> c5274927
   };
 
   const updateLegendTitle = (unit, suffix) => {
