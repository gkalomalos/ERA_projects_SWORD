--- conflicted
+++ resolved
@@ -5,23 +5,14 @@
 import { MapContainer, TileLayer, GeoJSON } from "react-leaflet";
 
 import "leaflet/dist/leaflet.css";
-<<<<<<< HEAD
-import { getScale } from "../../utils/colorScales";
-import Legend from "./Legend";
-=======
 import { getScaleLegacy } from "../../utils/colorScalesLegacy";
 import LegendLegacy from "./LegendLegacy";
->>>>>>> c5274927
 import useStore from "../../store";
 
 const adminLayers = [0, 1, 2]; // Administrative layers
 
 const ExposureMap = () => {
-<<<<<<< HEAD
-  const { selectedCountry, selectedHazard } = useStore();
-=======
   const { selectedCountry, selectedExposureEconomic, selectedHazard } = useStore();
->>>>>>> c5274927
   const { t } = useTranslation();
   const [activeAdminLayer, setActiveAdminLayer] = useState(0);
   const [mapInfo, setMapInfo] = useState({ geoJson: null, colorScale: null });
@@ -50,11 +41,7 @@
       setMinValue(minValue);
       const maxValue = Math.max(...values);
       setMaxValue(maxValue);
-<<<<<<< HEAD
-      const scale = getScale(selectedHazard, maxValue, minValue);
-=======
       const scale = getScaleLegacy(selectedHazard, maxValue, minValue);
->>>>>>> c5274927
 
       setMapInfo({ geoJson: filteredData, colorScale: scale });
     } catch (error) {
