import React, { useState } from "react";
import { useTranslation } from "react-i18next";

import {
  Box,
  Button,
  Card,
  CardActionArea,
  CardContent,
  IconButton,
  Typography,
} from "@mui/material";
import CloseIcon from "@mui/icons-material/Close";

import APIService from "../../APIService";
import AlertMessage from "../alerts/AlertMessage";
import useStore from "../../store";

const exposureEconomicDict = {
  thailand: {
    flood: ["tree_crops", "grass_crops", "wet_markets"],
    drought: ["tree_crops", "grass_crops", "wet_markets"],
    heatwaves: [],
  },
  egypt: {
    flood: ["crops", "livestock", "power_plants", "hotels"],
    heatwaves: ["crops", "livestock", "hotels"],
  },
};

const ExposureEconomicCard = () => {
  const {
    selectedAppOption,
    selectedCountry,
    selectedExposureEconomic,
    selectedExposureFile,
<<<<<<< HEAD
=======
    selectedHazard,
    setAlertMessage,
    setAlertSeverity,
    setAlertShowMessage,
>>>>>>> c5274927
    setIsValidExposureEconomic,
    setSelectedExposureEconomic,
    setSelectedExposureFile,
  } = useStore();
  const { t } = useTranslation();

  const [fetchExposureMessage, setFetchExposureMessage] = useState("");

  const exposuresEconomic = exposureEconomicDict[selectedCountry][selectedHazard] || [];

  const handleCardSelect = (exposure) => {
    if (selectedExposureEconomic === exposure) {
      setSelectedExposureEconomic(""); // Deselect if already selected
    } else {
      setSelectedExposureEconomic(exposure);
    }
    setSelectedExposureFile("");
    setIsValidExposureEconomic(false);
    setFetchExposureMessage("");
  };

  const isButtonSelected = (exposure) => selectedExposureEconomic === exposure;

  const handleLoadButtonClick = (event) => {
    // Reset the value of the fetched Exposure data if existing
    setFetchExposureMessage("");
<<<<<<< HEAD
    selectedExposureFile("");
    setIsValidExposureEconomic(false);
    const file = event.target.files[0];
    if (file) {
      selectedExposureFile(file.name);
=======
    setSelectedExposureFile("");
    setIsValidExposureEconomic(false);
    const file = event.target.files[0];
    if (file) {
      setSelectedExposureFile(file.name);
>>>>>>> c5274927
      setIsValidExposureEconomic(true);
    }
  };

  const clearUploadedFile = () => {
<<<<<<< HEAD
    selectedExposureFile("");
=======
    setSelectedExposureFile("");
>>>>>>> c5274927
    setIsValidExposureEconomic(false);
    // Reset the value of the file input to avoid issues when trying to upload the same file
    document.getElementById("exposure-economic-contained-button-file").value = "";
  };

  const clearFetchedData = () => {
    setFetchExposureMessage("");
    setIsValidExposureEconomic(false);
  };

  const handleFetchButtonClick = (event) => {
    // Reset the value of the file input if already selected
<<<<<<< HEAD
    selectedExposureFile("");
=======
    setSelectedExposureFile("");
>>>>>>> c5274927
    setFetchExposureMessage("");
    setIsValidExposureEconomic(false);
    const body = {
      country: selectedCountry,
      dataType: selectedExposureEconomic,
    };
    APIService.CheckDataType(body)
      .then((response) => {
        setAlertMessage(response.result.status.message);
        response.result.status.code === 2000
          ? setAlertSeverity("success")
          : setAlertSeverity("error");
        setAlertShowMessage(true);
        setFetchExposureMessage(response.result.status.message);
        setIsValidExposureEconomic(response.result.status.code === 2000);
      })
      .catch((error) => {
        console.log(error);
      });
  };

  return (
    <Card
      sx={{
        maxWidth: 800,
        margin: "auto",
        bgcolor: "#DCEFF2",
        border: "2px solid #3B919D",
        borderRadius: "16px",
      }}
    >
      <CardContent>
        <Typography
          gutterBottom
          variant="h5"
          component="div"
          color="text.primary"
          sx={{
            textAlign: "center",
            fontWeight: "bold",
            backgroundColor: "#F79191",
            borderRadius: "8px",
            padding: "8px",
            marginBottom: "24px",
          }}
        >
          {t("card_exposure_economic_title")}
        </Typography>

        {/* Economic Exposure selection section */}
        {exposuresEconomic.map((exposure) => (
          <CardActionArea
            key={exposure}
            onClick={() => handleCardSelect(exposure)}
            sx={{
              backgroundColor: isButtonSelected(exposure) ? "#F79191" : "#FFCCCC",
              borderRadius: "8px",
              margin: "16px", // Space around buttons
              marginLeft: 0,
              textAlign: "center",
              padding: "8px 0",
              transition: "transform 0.1s ease-in-out", // Add transition for transform
              "&:active": {
                transform: "scale(0.96)", // Slightly scale down when clicked
              },
            }}
          >
            <Typography variant="body1" color="text.primary" sx={{ textAlign: "center" }}>
              {t(`card_exposure_economic_${exposure}`)}
            </Typography>
          </CardActionArea>
        ))}

        {/* Load button section */}
        {selectedCountry && selectedAppOption === "explore" && (
          <Box sx={{ display: "flex", flexDirection: "row", justifyContent: "center" }}>
            <Box>
              <input
                accept=".xlsx,.hdf5"
                hidden
                id="exposure-economic-contained-button-file"
                multiple={false}
                onChange={handleLoadButtonClick}
                type="file"
              />
              <label htmlFor="exposure-economic-contained-button-file">
                <Button
                  component="span"
                  sx={{
                    bgcolor: "#FFEBEB",
                    color: "#000000",
                    fontWeight: "bold",
                    margin: 2,
                    "&:hover": { bgcolor: "#FFCCCC" },
                    transition: "transform 0.1s ease-in-out",
                    "&:active": {
                      transform: "scale(0.96)",
                    },
                  }}
                  variant="contained"
                >
                  {t("card_exposure_economic_load_button")}
                </Button>
              </label>
            </Box>

            {/* Fetch button section */}
            <Box>
              <Button
                component="span"
                sx={{
                  bgcolor: "#FFEBEB",
                  color: "#000000",
                  fontWeight: "bold",
                  margin: 2,
                  "&:hover": { bgcolor: "#FFCCCC" },
                  transition: "transform 0.1s ease-in-out", // Add transition for transform
                  "&:active": {
                    transform: "scale(0.96)", // Slightly scale down when clicked
                  },
                }}
                variant="contained"
                onClick={handleFetchButtonClick}
                disabled={true}
              >
                {t("card_exposure_economic_fetch_button")}
              </Button>
            </Box>
          </Box>
        )}

        {/* Display uploaded file name section */}
        {selectedExposureFile && selectedAppOption === "explore" && (
          <Box
            sx={{
              display: "flex",
              justifyContent: "center",
              alignItems: "center",
              marginTop: 2,
            }}
          >
            <Typography variant="body2" color="text.primary" sx={{ textAlign: "center" }}>
              {t("card_exposure_economic_upload_file")}: {selectedExposureFile}
            </Typography>
            <IconButton onClick={clearUploadedFile} size="small" sx={{ color: "#F35A5A" }}>
              <CloseIcon />
            </IconButton>
          </Box>
        )}

        {/* Display fetch Exposure data message section */}
        {fetchExposureMessage && (
          <Box
            sx={{
              display: "flex",
              justifyContent: "center",
              alignItems: "center",
              marginTop: 2,
            }}
          >
            <Typography variant="body2" color="text.primary" sx={{ textAlign: "center" }}>
              {t("card_exposure_economic_fetch_exposure")}: {fetchExposureMessage}
            </Typography>
            <IconButton onClick={clearFetchedData} size="small" sx={{ color: "#F35A5A" }}>
              <CloseIcon />
            </IconButton>
          </Box>
        )}

        {/* Remarks section */}
        <Box sx={{ padding: 2, backgroundColor: "#F2F2F2", borderRadius: "8px" }}>
          <Typography variant="body2" color="text.primary">
            {t("card_exposure_economic_remarks")}
          </Typography>
        </Box>
      </CardContent>

      {/* Alert message section */}
      <AlertMessage />
    </Card>
  );
};

export default ExposureEconomicCard;<|MERGE_RESOLUTION|>--- conflicted
+++ resolved
@@ -34,13 +34,10 @@
     selectedCountry,
     selectedExposureEconomic,
     selectedExposureFile,
-<<<<<<< HEAD
-=======
     selectedHazard,
     setAlertMessage,
     setAlertSeverity,
     setAlertShowMessage,
->>>>>>> c5274927
     setIsValidExposureEconomic,
     setSelectedExposureEconomic,
     setSelectedExposureFile,
@@ -67,29 +64,17 @@
   const handleLoadButtonClick = (event) => {
     // Reset the value of the fetched Exposure data if existing
     setFetchExposureMessage("");
-<<<<<<< HEAD
-    selectedExposureFile("");
-    setIsValidExposureEconomic(false);
-    const file = event.target.files[0];
-    if (file) {
-      selectedExposureFile(file.name);
-=======
     setSelectedExposureFile("");
     setIsValidExposureEconomic(false);
     const file = event.target.files[0];
     if (file) {
       setSelectedExposureFile(file.name);
->>>>>>> c5274927
       setIsValidExposureEconomic(true);
     }
   };
 
   const clearUploadedFile = () => {
-<<<<<<< HEAD
-    selectedExposureFile("");
-=======
-    setSelectedExposureFile("");
->>>>>>> c5274927
+    setSelectedExposureFile("");
     setIsValidExposureEconomic(false);
     // Reset the value of the file input to avoid issues when trying to upload the same file
     document.getElementById("exposure-economic-contained-button-file").value = "";
@@ -102,11 +87,7 @@
 
   const handleFetchButtonClick = (event) => {
     // Reset the value of the file input if already selected
-<<<<<<< HEAD
-    selectedExposureFile("");
-=======
-    setSelectedExposureFile("");
->>>>>>> c5274927
+    setSelectedExposureFile("");
     setFetchExposureMessage("");
     setIsValidExposureEconomic(false);
     const body = {
