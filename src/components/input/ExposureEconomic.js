import React, { useEffect, useState } from "react";
import { useTranslation } from "react-i18next";

import { Box, Card, CardContent, TextField, Typography } from "@mui/material";
import useStore from "../../store";

const ExposureEconomic = () => {
  const {
    isValidExposureEconomic,
    setSelectedCard,
    setSelectedTab,
<<<<<<< HEAD
    selectedExposureEconomic,
    selectedExposureNonEconomic,
=======
    selectedCountry,
    selectedExposureEconomic,
    selectedExposureNonEconomic,
    selectedHazard,
>>>>>>> c5274927
  } = useStore();
  const { t } = useTranslation();
  const [clicked, setClicked] = useState(false); // State to manage click animation
  const [bgColor, setBgColor] = useState("#EBF3F5"); // State to manage background color

  const handleMouseDown = () => {
    // Deactivate input card click in case non-economic exposure is selected
    if (selectedExposureNonEconomic) {
      return;
    } else if (selectedCountry === "thailand" && selectedHazard === "heatwaves") {
      return;
    } else {
      setClicked(true); // Trigger animation
    }
  };

  const handleMouseUp = () => {
    // Deactivate input card click in case non-economic exposure is selected
    if (selectedExposureNonEconomic) {
      return;
    } else if (selectedCountry === "thailand" && selectedHazard === "heatwaves") {
      return;
    } else {
      setClicked(false); // Reset animation
    }
  };

  const handleClick = () => {
    if (selectedExposureNonEconomic) {
      return;
    } else if (selectedCountry === "thailand" && selectedHazard === "heatwaves") {
      return;
    } else {
      setSelectedCard("exposureEconomic");
      setSelectedTab(0);
    }
<<<<<<< HEAD
    setSelectedCard("exposureEconomic");
    setSelectedTab(0);
=======
>>>>>>> c5274927
  };

  const handleBgColor = () => {
    if (selectedExposureEconomic && isValidExposureEconomic) {
      setBgColor("#E5F5EB"); //green
    } else if (selectedExposureEconomic && !isValidExposureEconomic) {
      setBgColor("#FFCCCC"); //red
    } else if (selectedExposureNonEconomic) {
      setBgColor("#E6E6E6"); //grey
      // Added to handle missing asset datasets for heatwaves in Thailand
    } else if (selectedCountry === "thailand" && selectedHazard === "heatwaves") {
      setBgColor("#E6E6E6"); //grey
    } else {
      setBgColor("#EBF3F5"); //default light blue
    }
  };

  useEffect(() => {
    handleBgColor();
  }, [
    isValidExposureEconomic,
    selectedExposureEconomic,
    selectedCountry,
    selectedExposureNonEconomic,
    selectedHazard,
  ]);

  return (
    <Card
      variant="outlined"
      onMouseDown={handleMouseDown}
      onMouseUp={handleMouseUp}
      onMouseLeave={handleMouseUp} // Reset animation when the mouse leaves the card
      onClick={handleClick}
      sx={{
        cursor: "pointer",
        bgcolor: bgColor,
        transition: "background-color 0.3s, transform 0.1s", // Added transform to the transition
        "&:hover": {
          bgcolor: "#DAE7EA",
        },
        ".MuiCardContent-root:last-child": {
          padding: 2,
        },
        transform: clicked ? "scale(0.97)" : "scale(1)", // Apply scale transform when clicked
      }}
    >
      <CardContent>
        <Box>
          <Typography id="exposure-dropdown" gutterBottom variant="h6" component="div" m={0}>
            {t("input_exposure_economic_title")}
          </Typography>
          {selectedExposureEconomic && (
            <TextField
              id="exposure-economic-textfield"
              fullWidth
              variant="outlined"
              value={t(`input_exposure_economic_${selectedExposureEconomic}`)}
              disabled
              InputProps={{
                readOnly: true,
              }}
              sx={{
                ".MuiInputBase-input.Mui-disabled": {
                  WebkitTextFillColor: "#A6A6A6", // Change the text color for disabled content
                  bgcolor: "#E6E6E6", // Change background for disabled TextField
                  padding: 1,
                },
              }}
            />
          )}
        </Box>
      </CardContent>
    </Card>
  );
};

export default ExposureEconomic;<|MERGE_RESOLUTION|>--- conflicted
+++ resolved
@@ -9,15 +9,10 @@
     isValidExposureEconomic,
     setSelectedCard,
     setSelectedTab,
-<<<<<<< HEAD
-    selectedExposureEconomic,
-    selectedExposureNonEconomic,
-=======
     selectedCountry,
     selectedExposureEconomic,
     selectedExposureNonEconomic,
     selectedHazard,
->>>>>>> c5274927
   } = useStore();
   const { t } = useTranslation();
   const [clicked, setClicked] = useState(false); // State to manage click animation
@@ -54,11 +49,6 @@
       setSelectedCard("exposureEconomic");
       setSelectedTab(0);
     }
-<<<<<<< HEAD
-    setSelectedCard("exposureEconomic");
-    setSelectedTab(0);
-=======
->>>>>>> c5274927
   };
 
   const handleBgColor = () => {
