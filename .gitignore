--- conflicted
+++ resolved
@@ -1,12 +1,6 @@
 # data (exposures, hazards, reports)
-<<<<<<< HEAD
-/backend/data
-backend/climada_unu.db
-data/
-=======
 data
 climada_unu.db
->>>>>>> 9cdcf0aa
 
 # frontend
 node_modules
@@ -19,19 +13,9 @@
 # develop
 # backend/dev.ipynb
 project_structure.py
-<<<<<<< HEAD
-
-# environment
-backend/climada_env
-climada_env/
-build/
-dist/
-node_modules/
-=======
 
 # logs
 logs/
 
 # environment
-climada_env
->>>>>>> 9cdcf0aa
+climada_env