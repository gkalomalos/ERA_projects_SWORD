--- conflicted
+++ resolved
@@ -1,8 +1,5 @@
 from copy import deepcopy
-<<<<<<< HEAD
-=======
 from dataclasses import dataclass, field
->>>>>>> df33c82a
 from datetime import datetime
 import json
 from os import makedirs, path
@@ -528,8 +525,6 @@
 # COST BENEFIT ANALYSIS METHODS DEFINITION
 
 
-<<<<<<< HEAD
-=======
 def get_measures(adaptation_measures: list, hazard_type: str) -> list:
     hazard_code = get_hazard_code(hazard_type)
     measures = []
@@ -557,7 +552,6 @@
         return MeasureSet(measures)
 
 
->>>>>>> df33c82a
 # GENERIC METHODS DEFINITION
 
 
