"""
Module to handle the impact calculation based on exposure and hazard data.

This module provides functionality to calculate the impact of hazards on different exposure types
using impact functions. It includes methods to retrieve the appropriate impact function set
based on the given exposure and hazard types, calculate the impact of hazards on exposures,
generate impact GeoJSON files, and handle administrative data.

Classes:

- `ImpactHandler`: 
    Provides methods to handle impact calculation and data retrieval.

Methods:

- `get_impact_function_set`: 
    Retrieves the impact function set based on the given exposure and hazard types.
- `get_impf_id`: 
    Retrieves the impact function ID based on the hazard type.
- `calculate_impact`: 
    Calculates the impact of hazards on exposures.
- `get_admin_data`: 
    Retrieves administrative data for a specific country and administrative level.
- `get_circle_radius`: 
    Retrieves the radius for impact visualization based on the hazard type.
- `generate_impact_geojson`: 
    Generates impact GeoJSON files for visualization.
"""

import json

import geopandas as gpd
import numpy as np
import pandas as pd
from shapely.geometry import Point

from climada.engine import Impact, ImpactCalc
from climada.entity import Exposures
from climada.entity.impact_funcs import ImpactFunc, ImpactFuncSet
from climada.hazard import Hazard
from constants import (
    DATA_TEMP_DIR,
    REQUIREMENTS_DIR,
)
from handlers import get_iso3_country_code
from logger_config import LoggerConfig

logger = LoggerConfig(logger_types=["file"])


class ImpactHandler:
    def get_impact_function_set(self, exposure_type: str, hazard_type: str) -> ImpactFuncSet:
        """
        Get the impact function based on the given exposure type and hazard type.

        This method retrieves the impact function based on the specified exposure type
        and hazard type. It returns an ImpactFuncSet object containing the appropriate
        impact function.

        :param exposure_type: The type of exposure.
        :type exposure_type: str
        :param hazard_type: The type of hazard.
        :type hazard_type: str
        :return: An ImpactFuncSet object representing the impact function.
        :rtype: ImpactFuncSet
        """
        impf = ImpactFunc()
        # Flood impact functions
        if exposure_type == "buddhist_monks" and hazard_type == "flood":
            impf = ImpactFunc(
                haz_type="FL",
                id=101,
                intensity=np.array(
                    [0.0, 0.25, 0.5, 0.75, 1.0, 1.25, 1.5, 1.75, 2.0, 3.0, 4.0, 5.0]
                ),
                mdd=np.array(
                    [
                        0.0,
                        0.0,
                        1.0,
                        1.0,
                        1.0,
                        1.0,
                        1.0,
                        1.0,
                        1.0,
                        1.0,
                        1.0,
                        1.0,
                    ]
                ),
                paa=np.ones(12),
                intensity_unit="People",
                name="Buddhist monks",
            )
        elif exposure_type == "students" and hazard_type == "flood":
            impf = ImpactFunc(
                haz_type="FL",
                id=102,
                intensity=np.array([0.0, 0.3, 0.5, 0.75, 1.0, 1.25, 1.5, 1.75, 2.0, 3.0, 4.0, 5.0]),
                mdd=np.array(
                    [
                        0.0,
                        1.0,
                        1.0,
                        1.0,
                        1.0,
                        1.0,
                        1.0,
                        1.0,
                        1.0,
                        1.0,
                        1.0,
                        1.0,
                    ]
                ),
                paa=np.ones(12),
                intensity_unit="People",
                name="Students",
            )
        elif exposure_type == "tree_crops_farmers" and hazard_type == "flood":
            impf = ImpactFunc(
                haz_type="FL",
                id=103,
                intensity=np.array(
                    [0.0, 0.25, 0.5, 0.75, 1.0, 1.25, 1.5, 1.75, 2.0, 3.0, 4.0, 5.0]
                ),
                mdd=np.array(
                    [
                        0.0,
                        -0.0061,
                        -0.003,
                        0.0082,
                        0.0262,
                        0.0495,
                        0.0765,
                        0.1054,
                        0.1346,
                        0.2246,
                        0.2318,
                        0.2318,
                    ]
                ),
                paa=np.ones(12),
                intensity_unit="People",
                name="Tree crops farmers",
            )
        elif exposure_type == "grass_crops_farmers" and hazard_type == "flood":
            impf = ImpactFunc(
                haz_type="FL",
                id=104,
                intensity=np.array(
                    [0.0, 0.25, 0.5, 0.75, 1.0, 1.25, 1.5, 1.75, 2.0, 3.0, 4.0, 5.0]
                ),
                mdd=np.array(
                    [
                        0.0,
                        0.0,
                        0.0067,
                        0.0454,
                        0.0975,
                        0.1537,
                        0.2074,
                        0.2543,
                        0.2922,
                        0.3203,
                        0.3300,
                        0.3300,
                    ]
                ),
                paa=np.ones(12),
                intensity_unit="People",
                name="Grass crops farmers",
            )
        elif exposure_type == "diarrhoea_patients" and hazard_type == "flood":
            impf = ImpactFunc(
                haz_type="FL",
                id=105,
                intensity=np.array([0.01, 0.08, 0.44, 2]),
                mdd=np.array([0.0001, 0.0002, 0.0004, 0.0009]),
                paa=np.ones(4),
                intensity_unit="People",
                name="Diarrhoea patients",
            )
        elif exposure_type == "tree_crops" and hazard_type == "flood":
            impf = ImpactFunc(
                haz_type="D",
                id=201,
                intensity=np.array(
                    [0.0, 0.25, 0.5, 0.75, 1.0, 1.25, 1.5, 1.75, 2.0, 3.0, 4.0, 5.0]
                ),
                mdd=np.array(
                    [
                        0.0,
                        -0.0061,
                        -0.003,
                        0.0082,
                        0.0262,
                        0.0495,
                        0.0765,
                        0.1054,
                        0.1346,
                        0.2246,
                        0.2318,
                        0.2318,
                    ]
                ),
                paa=np.ones(12),
                intensity_unit="SPI",
                name="Tree crops",
            )
        elif exposure_type == "grass_crops" and hazard_type == "flood":
            impf = ImpactFunc(
                haz_type="D",
                id=202,
                intensity=np.array(
                    [0.0, 0.25, 0.5, 0.75, 1.0, 1.25, 1.5, 1.75, 2.0, 3.0, 4.0, 5.0]
                ),
                mdd=np.array(
                    [
                        0.0,
                        0.0,
                        0.0067,
                        0.0454,
                        0.0975,
                        0.1537,
                        0.2074,
                        0.2543,
                        0.2922,
                        0.3203,
                        0.3300,
                        0.3300,
                    ]
                ),
                paa=np.ones(12),
                intensity_unit="SPI",
                name="Grass crops",
            )
        elif exposure_type == "wet_markets" and hazard_type == "flood":
            impf = ImpactFunc(
                haz_type="D",
                id=203,
                intensity=np.array(
                    [0.0, 0.25, 0.5, 0.75, 1.0, 1.25, 1.5, 1.75, 2.0, 3.0, 4.0, 5.0]
                ),
                mdd=np.array(
                    [
                        0.0,
                        0.0,
                        0.0067,
                        0.0454,
                        0.0975,
                        0.1537,
                        0.2074,
                        0.2543,
                        0.2922,
                        0.3203,
                        0.3300,
                        0.3300,
                    ]
                ),
                paa=np.ones(12),
                intensity_unit="SPI",
                name="Markets",
            )
        elif exposure_type == "roads" and hazard_type == "flood":
            impf = ImpactFunc(
                haz_type="D",
                id=301,
                intensity=np.array([0.0, 0.1, 0.2, 0.3, 0.4, 0.5, 0.6]),
                mdd=np.array([0.0, 0.0, 0.0, 1.0, 1.0, 1.0, 1.0]),
                paa=np.ones(7),
                intensity_unit="SPI",
                name="Mobility",
            )

        # Drought impact functions
        elif exposure_type == "tree_crops_farmers" and hazard_type == "drought":
            impf = ImpactFunc(
                haz_type="D",
                id=103,
                intensity=np.array([-3.5, -3, -2.5, -2, -1.5, -1, -0.5, 0, 0.5]),
                mdd=np.array([0.6667, 0.6667, 0.3906, 0.2232, 0.1216, 0.0600, 0.0227, 0.0, 0.0]),
                paa=np.ones(9),
                intensity_unit="SPI",
                name="Tree crop farmers",
            )
        elif exposure_type == "grass_crops_farmers" and hazard_type == "drought":
            impf = ImpactFunc(
                haz_type="D",
                id=104,
                intensity=np.array([-3.5, -3, -2.5, -2, -1.5, -1, -0.5, 0, 0.5]),
                mdd=np.array([1.0, 1.0, 1.0, 0.7365, 0.4013, 0.1981, 0.0748, 0.0, 0.0]),
                paa=np.ones(9),
                intensity_unit="SPI",
                name="Tree crop farmers",
            )
        elif exposure_type == "water_users" and hazard_type == "drought":
            impf = ImpactFunc(
                haz_type="D",
                id=105,
                intensity=np.array([-3.5, -3, -2.5, -2, -1.5, -1, -0.5, 0, 0.5]),
                mdd=np.array([1.0, 0.5871, 0.3362, 0.1925, 0.1102, 0.0631, 0.0361, 0.0207, 0.0119]),
                paa=np.ones(9),
                intensity_unit="SPI",
                name="Unmet water demand",
            )
        elif exposure_type == "tree_crops" and hazard_type == "drought":
            impf = ImpactFunc(
                haz_type="D",
                id=201,
                intensity=np.array([-3.5, -3, -2.5, -2, -1.5, -1, -0.5, 0, 0.5]),
                mdd=np.array([0.4667, 0.1867, 0.0706, 0.0332, 0.0216, 0.0130, 0.0107, 0.0, 0.0]),
                paa=np.ones(9),
                intensity_unit="SPI",
                name="Tree crops",
            )
        elif exposure_type == "grass_crops" and hazard_type == "drought":
            impf = ImpactFunc(
                haz_type="D",
                id=202,
                intensity=np.array([-3.5, -3, -2.5, -2, -1.5, -1, -0.5, 0, 0.5]),
                mdd=np.array([0.60, 0.20, 0.15, 0.10, 0.0713, 0.0381, 0.0148, 0.0, 0.0]),
                paa=np.ones(9),
                intensity_unit="SPI",
                name="Grass crops",
            )
        elif exposure_type == "wet_markets" and hazard_type == "drought":
            impf = ImpactFunc(
                haz_type="D",
                id=203,
                intensity=np.array([-3.5, -3, -2.5, -2, -1.5, -1, -0.5, 0, 0.5]),
                mdd=np.array([0.7, 0.25, 0.18, 0.12, 0.0613, 0.0381, 0.0148, 0, 0]),
                paa=np.ones(9),
                intensity_unit="SPI",
                name="Markets",
            )
        elif id == 401:
            pass
        elif id == 402:
            pass

        impfset = ImpactFuncSet([impf])
        return impfset

    def get_impf_id(self, hazard_type: str) -> int:
        """
        Get the impact function ID for a specified hazard type.

        This method retrieves the impact function ID for the specified hazard type
        based on predefined mappings. If the hazard type is not found in the mappings,
        it returns the default impact function ID.

        :param hazard_type: The type of hazard for which to retrieve the impact function ID.
        :type hazard_type: str
        :return: The impact function ID corresponding to the specified hazard type.
        :rtype: int
        """
        impf_ids = {"TC": 1, "RF": 3, "BF": 4, "FL": 5, "EQ": 6, "DEFAULT": 9}
        return impf_ids.get(hazard_type, impf_ids["DEFAULT"])

    def calculate_impact(
        self, exposure: Exposures, hazard: Hazard, impact_function_set: ImpactFuncSet
    ) -> Impact:
        """
        Calculate the impact of a hazard on exposure data using specified impact functions.

        This method calculates the impact of a hazard on exposure data using the provided
        exposure, hazard, and impact function set. It initializes an ImpactCalc object with
        the given parameters and calculates the impact. If successful, it returns the Impact
        object representing the calculated impact. If any error occurs during the calculation,
        it logs an error message and returns None.

        :param exposure: The exposure data.
        :type exposure: Exposures
        :param hazard: The hazard data.
        :type hazard: Hazard
        :param impact_function_set: The set of impact functions corresponding to the hazard.
        :type impact_function_set: ImpactFuncSet
        :return: The Impact object representing the calculated impact, or None if an error occurs.
        :rtype: Impact
        """
        try:
            # Assign a default impact function ID to the exposure data
            # impf_id = self.get_impf_id(hazard.haz_type)
            # exposure.gdf[f"impf_{hazard.haz_type}"] = impf_id

            # Prepare the impact calculator with the given parameters
            impact_calc = ImpactCalc(
                exposures=exposure,
                impfset=impact_function_set,
                hazard=hazard,
            )
            # Calculate the impact
            impact = impact_calc.impact(save_mat=True, assign_centroids=True)
            return impact
        except Exception as exception:
            status_message = f"An error occurred during impact calculation: More info: {exception}"
            logger.log("error", status_message)
            return None

    def get_admin_data(self, country_code: str, admin_level) -> gpd.GeoDataFrame:
        """
<<<<<<< HEAD
        Return country GeoDataFrame per admin level
=======
        Retrieve GeoDataFrame containing administrative boundary data for a specific country.

        This method reads the GeoJSON file containing administrative boundary data for the
        specified country and admin level. It returns the GeoDataFrame with necessary columns
        renamed for consistency.

        :param country_code: The ISO 3166-1 alpha-3 country code.
        :type country_code: str
        :param admin_level: The administrative level (e.g., 1 for country, 2 for regions).
        :type admin_level: int
        :return: GeoDataFrame containing administrative boundary data.
        :rtype: gpd.GeoDataFrame
>>>>>>> e294567f
        """
        try:
            file_path = REQUIREMENTS_DIR / f"gadm{admin_level}_{country_code}.geojson"
            admin_gdf = gpd.read_file(file_path)
            admin_gdf = admin_gdf[["shapeName", "shapeID", "shapeGroup", "geometry"]]
            admin_gdf = admin_gdf.rename(
                columns={
                    "shapeID": "id",
                    "shapeName": f"name",
                    "shapeGroup": "country",
                }
            )
            return admin_gdf
        except FileNotFoundError:
            logger.log("error", f"File not found: {file_path}")
        except Exception as exception:
            logger.log(
                "error",
                f"An error occured while trying to get country admin level information. More info: {exception}",
            )

    def get_circle_radius(self, hazard_type: str) -> int:
<<<<<<< HEAD
=======
        """
        Get the radius for a circle based on the specified hazard type.

        This method returns the radius for a circle based on the hazard type.
        For drought (hazard_type='D'), the radius is set to 11000 meters.
        For other hazard types, the default radius is set to 2000 meters.

        :param hazard_type: The type of hazard.
        :type hazard_type: str
        :return: The radius of the circle.
        :rtype: int
        """
>>>>>>> e294567f
        radius = 2000
        if hazard_type == "D":
            radius = 11000
        return radius

    def generate_impact_geojson(
        self, impact: Impact, country_name: str, return_periods: tuple = (25, 20, 15, 10)
    ):
        """
        Generate a GeoJSON file representing impact data.

        This method generates a GeoJSON file representing impact data for visualization.
        It retrieves administrative area information for the specified country,
        then spatially joins it with the impact data. The resulting GeoJSON file includes
        information about impact values at different return periods, along with metadata
        such as the unit and radius.

        :param impact: The impact data to be visualized.
        :type impact: Impact
        :param country_name: The name of the country for which to generate the GeoJSON file.
        :type country_name: str
        :param return_periods: The return periods for which impact data is available.
        :type return_periods: tuple, optional
        """
        try:
            country_iso3 = get_iso3_country_code(country_name)
            admin_gdf = self.get_admin_data(country_iso3, 2)
            coords = np.array(impact.coord_exp)
            local_exceedance_imp = impact.local_exceedance_imp(return_periods)
            local_exceedance_imp = pd.DataFrame(local_exceedance_imp).T
            data = np.column_stack((coords, local_exceedance_imp))
            columns = ["latitude", "longitude"] + [f"rp{rp}" for rp in return_periods]

            impact_df = pd.DataFrame(data, columns=columns)
            geometry = [Point(xy) for xy in zip(impact_df["longitude"], impact_df["latitude"])]
            impact_gdf = gpd.GeoDataFrame(impact_df, geometry=geometry, crs="EPSG:4326")

            # TODO: Test efficiency and remove redundant code. Timings look similar
            # impact_gdf = gpd.GeoDataFrame(
            #     pd.DataFrame(data, columns=columns),
            #     geometry=gpd.points_from_xy(data[:, 0], data[:, 1]),
            # )
            # impact_gdf.set_crs("EPSG:4326", inplace=True)

            # Filter hazard_gdf to exclude rows where all return period values are zero
            impact_gdf = impact_gdf[
                (impact_gdf[[f"rp{rp}" for rp in return_periods]] != 0).any(axis=1)
            ]
            impact_gdf = impact_gdf.drop(columns=["latitude", "longitude"])
            impact_gdf = impact_gdf.reset_index(drop=True)

            # Spatial join with administrative areas
            joined_gdf = gpd.sjoin(impact_gdf, admin_gdf, how="left", predicate="within")
            # TODO: Test if this needs to be refined
            joined_gdf = joined_gdf[~joined_gdf["country"].isna()]

            radius = self.get_circle_radius(impact.haz_type)
            # Convert to GeoJSON for this layer and add to all_layers_geojson
            impact_geojson = joined_gdf.__geo_interface__
            impact_geojson["_metadata"] = {
                "unit": impact.unit,
                "title": f"Risk ({impact.unit})",
                "radius": radius,
            }

            # Save the combined GeoJSON file
            map_data_filepath = DATA_TEMP_DIR / f"risks_geodata.json"
            with open(map_data_filepath, "w") as f:
                json.dump(impact_geojson, f)
        except Exception as exception:
            logger.log("error", f"An unexpected error occurred. More info: {exception}")<|MERGE_RESOLUTION|>--- conflicted
+++ resolved
@@ -401,9 +401,6 @@
 
     def get_admin_data(self, country_code: str, admin_level) -> gpd.GeoDataFrame:
         """
-<<<<<<< HEAD
-        Return country GeoDataFrame per admin level
-=======
         Retrieve GeoDataFrame containing administrative boundary data for a specific country.
 
         This method reads the GeoJSON file containing administrative boundary data for the
@@ -416,7 +413,6 @@
         :type admin_level: int
         :return: GeoDataFrame containing administrative boundary data.
         :rtype: gpd.GeoDataFrame
->>>>>>> e294567f
         """
         try:
             file_path = REQUIREMENTS_DIR / f"gadm{admin_level}_{country_code}.geojson"
@@ -439,8 +435,6 @@
             )
 
     def get_circle_radius(self, hazard_type: str) -> int:
-<<<<<<< HEAD
-=======
         """
         Get the radius for a circle based on the specified hazard type.
 
@@ -453,7 +447,6 @@
         :return: The radius of the circle.
         :rtype: int
         """
->>>>>>> e294567f
         radius = 2000
         if hazard_type == "D":
             radius = 11000
