"""
Module for handling exposure data and operations.

This module contains the `ExposureHandler` class, which manages exposure-related operations such as
fetching exposure data from an API, calculating exposure growth, retrieving administrative data, 
and generating exposure GeoJSON files.

Classes:

- `ExposureHandler`: 
    Class for handling exposure data and operations.

Methods:

- `get_exposure_from_api`: 
    Retrieve exposure data from an API for a specific country.
- `get_growth_exposure`: 
    Calculate exposure growth based on annual growth rate and future year.
- `get_admin_data`: 
    Retrieve administrative data for a specific country and administrative level.
- `generate_exposure_geojson`: 
    Generate GeoJSON files for exposure data.
"""

from copy import deepcopy
import json
from time import time

import geopandas as gpd

from climada.entity import Exposures
from climada.util.api_client import Client


from constants import DATA_EXPOSURES_DIR, DATA_TEMP_DIR, REQUIREMENTS_DIR
from handlers import get_iso3_country_code
from logger_config import LoggerConfig

logger = LoggerConfig(logger_types=["file"])


class ExposureHandler:
    def __init__(self):
        self.client = Client()

    def get_exposure_from_api(self, country: str) -> Exposures:
        """
        Retrieves exposure data from an API for a specified country.

        Fetches exposure data for the given country from CLIMADA's API. If any errors occur
        during the process, it logs an error message and raises a ValueError with details.

        :param country: The name of the country for which exposure data is requested.
        :type country: str
        :return: An Exposures object containing exposure data for the specified country.
        :rtype: Exposures
        :raises ValueError: If an error occurs during the exposure data retrieval process.
        """
        start_time = time()
        try:
            exposure = self.client.get_litpop(
                country=country, exponents=(1, 1), dump_dir=DATA_EXPOSURES_DIR
            )
            status_message = f"Finished fetching exposure from client in {time() - start_time}sec."
            logger.log("info", status_message)
            return exposure

        except Exception as exc:
            status_message = f"Error while trying to fetch exposure for {country}. More info: {exc}"
            logger.log("error", status_message)
            raise ValueError(status_message)

    def get_growth_exposure(
        self, exposure: Exposures, annual_growth: float, future_year: int
    ) -> Exposures:
        """
        Calculates the growth of exposure data for a future year based on the provided
        annual growth rate.

        This method calculates the exposure growth for a future year based on the provided
        annual growth rate. It takes the current exposure data, the annual growth rate,
        and the future year as input parameters. If successful, it returns an Exposures object
        containing the exposure data for the future year. If any errors occur during the calculation
        process, it logs an error message and returns None.

        :param exposure: The Exposures object containing the current exposure data.
        :type exposure: Exposures
        :param annual_growth: The annual growth rate used to calculate the exposure growth.
        :type annual_growth: float
        :param future_year: The year for which the exposure growth is calculated.
        :type future_year: int
        :return: An Exposures object containing the exposure data for the future year.
        :rtype: Exposures
        """
        try:
            present_year = exposure.ref_year
            exposure_future = deepcopy(exposure)
            exposure_future.ref_year = future_year
            number_of_years = future_year - present_year + 1
            growth = annual_growth**number_of_years
            exposure_future.gdf["value"] = exposure_future.gdf["value"] * growth
            return exposure_future
        except Exception as exc:
            logger.log(
                "error", f"An error occurred while trying to calculate exposure growth rate: {exc}"
            )
            return None

    def get_admin_data(self, country_code: str, admin_level) -> gpd.GeoDataFrame:
        """
<<<<<<< HEAD
        Return country GeoDataFrame per admin level
=======
        Retrieves administrative data for a specific country and administrative level.

        This method retrieves administrative data for a specific country and administrative level
        from a GeoJSON file. It constructs the file path based on the provided country code
        and administrative level, reads the GeoJSON file, and returns a GeoDataFrame containing
        the administrative data. If the file is not found or any errors occur during the process,
        it logs an error message and returns None.

        :param country_code: The country code representing the specific country.
        :type country_code: str
        :param admin_level: The administrative level for which data is retrieved.
        :type admin_level: int
        :return: A GeoDataFrame containing the administrative data for the specified country
                and level, or None if the file is not found or errors occur.
        :rtype: gpd.GeoDataFrame
>>>>>>> e294567f
        """
        try:
            file_path = REQUIREMENTS_DIR / f"gadm{admin_level}_{country_code}.geojson"
            admin_gdf = gpd.read_file(file_path)
            admin_gdf = admin_gdf[["shapeName", "shapeID", "shapeGroup", "geometry"]]
            admin_gdf = admin_gdf.rename(
                columns={
                    "shapeID": "id",
                    "shapeName": f"name",
                    "shapeGroup": "country",
                }
            )
            return admin_gdf
        except FileNotFoundError:
            logger.log("error", f"File not found: {file_path}")
        except Exception as exception:
            logger.log(
                "error",
                f"An error occured while trying to get country admin level information. More info: {exception}",
            )

    def generate_exposure_geojson(self, exposure: Exposures, country_name: str):
        """
        Generate GeoJSON files for exposure data.

        This method generates GeoJSON files for exposure data based on the provided Exposures
        object and country name. It constructs GeoDataFrames from the exposure data, aggregates
        values based on administrative layers, and converts the data to GeoJSON format.
        The generated GeoJSON files include metadata such as unit and title. If any errors occur
        during the process, it logs an error message.

        :param exposure: The Exposures object containing the exposure data.
        :type exposure: Exposures
        :param country_name: The name of the country for which exposure data is generated.
        :type country_name: str
        """
        try:
            exp_gdf = exposure.gdf
            # Cast DataFrame to GeoDataFrame to avoid issues with gpd.sjoin later
            exposure_gdf = gpd.GeoDataFrame(
                exp_gdf,
                geometry=gpd.points_from_xy(
                    exp_gdf["longitude"], exp_gdf["latitude"], crs="EPSG:4326"
                ),
            )
            country_iso3 = get_iso3_country_code(country_name)
            layers = [0, 1, 2]
            all_layers_geojson = {"type": "FeatureCollection", "features": []}

            for layer in layers:
                try:
                    admin_gdf = self.get_admin_data(country_iso3, layer)
                    joined_gdf = gpd.sjoin(exposure_gdf, admin_gdf, how="left", predicate="within")
                    aggregated_values = joined_gdf.groupby(f"id")["value"].sum().reset_index()
                    admin_gdf = admin_gdf.merge(aggregated_values, on=f"id", how="left")
                    admin_gdf["value"] = admin_gdf["value"].round(2).fillna(0)

                    # Convert each layer to a GeoJSON Feature and add it to the collection
                    layer_features = admin_gdf.__geo_interface__["features"]
                    for feature in layer_features:
                        feature["properties"]["layer"] = layer
                        all_layers_geojson["features"].append(feature)
                    all_layers_geojson["_metadata"] = {
                        "unit": exposure.value_unit,
                        "title": f"Exposure ({exposure.value_unit})",
                    }
                except Exception as e:
                    logger.log("error", f"An error occurred while processing layer {layer}: {e}")

            # Save the combined GeoJSON file
            map_data_filepath = DATA_TEMP_DIR / "exposures_geodata.json"
            with open(map_data_filepath, "w") as f:
                json.dump(all_layers_geojson, f)

        except AttributeError as e:
            logger.log("error", f"Invalid Exposure object: {e}")
        except Exception as e:
            logger.log("error", f"An unexpected error occurred: {e}")<|MERGE_RESOLUTION|>--- conflicted
+++ resolved
@@ -108,9 +108,6 @@
 
     def get_admin_data(self, country_code: str, admin_level) -> gpd.GeoDataFrame:
         """
-<<<<<<< HEAD
-        Return country GeoDataFrame per admin level
-=======
         Retrieves administrative data for a specific country and administrative level.
 
         This method retrieves administrative data for a specific country and administrative level
@@ -126,7 +123,6 @@
         :return: A GeoDataFrame containing the administrative data for the specified country
                 and level, or None if the file is not found or errors occur.
         :rtype: gpd.GeoDataFrame
->>>>>>> e294567f
         """
         try:
             file_path = REQUIREMENTS_DIR / f"gadm{admin_level}_{country_code}.geojson"
