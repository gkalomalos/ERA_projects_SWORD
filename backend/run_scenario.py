--- conflicted
+++ resolved
@@ -242,11 +242,7 @@
                     "livestock": 0.04,
                     "power_plants": 0.04,
                     "hotels": 0.04,
-<<<<<<< HEAD
-                    "hospitalized_people": 0.0129,
-=======
                     "hospitalised_people": 0.0129,
->>>>>>> c5274927
                     "students": 0.0129,
                     "diarrhea_patients": 0.0129,
                     "roads": 0.0129,
