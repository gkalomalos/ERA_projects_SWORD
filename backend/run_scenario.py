--- conflicted
+++ resolved
@@ -117,9 +117,6 @@
             handlers.generate_impact_geojson(impact_present, country_name)
         else:
             handlers.generate_impact_geojson(impact_future, country_name)
-<<<<<<< HEAD
-=======
-
 
         # Calculate adaptation measures
         if exposure_filename == "":
@@ -128,9 +125,6 @@
             pass
         else:
             measure_set = handlers.get_measure_set(exposure_filename)
-
-
->>>>>>> df33c82a
 
         map_title = handlers.set_map_title(hazard_type, country_name, time_horizon, scenario)
     except Exception as exception:
