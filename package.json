{
  "name": "riskwise",
  "productName": "RISK WISE",
  "description": "Desktop GUI application for fully probabilistic climate risk assessment tool Climada. Provides a framework for users to combine exposure, hazard and vulnerability or impact data to calculate risk.",
  "author": "Sword Group <georgios.kalomalos@sword-group.com>",
<<<<<<< HEAD
  "version": "0.6.2",
=======
  "version": "0.6.3",
>>>>>>> eb953256
  "private": true,
  "main": "build/electron.js",
  "homepage": ".",
  "dependencies": {
    "@emotion/react": "^11.11.1",
    "@emotion/styled": "^11.11.0",
    "@jridgewell/sourcemap-codec": "^1.4.15",
    "@mui/icons-material": "^5.14.11",
    "@mui/lab": "^5.0.0-alpha.146",
    "@mui/material": "^5.14.11",
    "@testing-library/jest-dom": "^6.2.0",
    "@testing-library/react": "^14.1.2",
    "@testing-library/user-event": "^14.5.2",
    "chart.js": "^4.4.4",
    "chartjs-adapter-date-fns": "^3.0.0",
    "d3-scale": "^4.0.2",
    "d3-scale-chromatic": "^3.0.0",
    "electron-updater": "^6.3.4",
    "date-fns": "^3.6.0",
    "file-saver": "^2.0.5",
    "i18next": "^23.7.8",
    "leaflet": "^1.9.4",
    "leaflet-simple-map-screenshoter": "^0.5.0",
    "react": "^18.2.0",
    "react-chartjs-2": "^5.2.0",
    "react-dom": "^18.2.0",
    "react-i18next": "^14.0.0",
    "react-leaflet": "^4.2.1",
    "react-scripts": "^5.0.1",
    "svgo": "^3.2.0",
    "web-vitals": "^3.5.1",
    "zustand": "^4.5.2"
  },
  "scripts": {
    "start": "react-scripts start",
    "build": "react-scripts build",
    "test": "react-scripts test",
    "eject": "react-scripts eject",
    "start:electron": "npm run build && electron .",
    "pack": "electron-builder --dir",
    "dist": "electron-builder -w"
  },
  "eslintConfig": {
    "extends": [
      "react-app",
      "react-app/jest"
    ]
  },
  "browserslist": {
    "production": [
      ">0.2%",
      "not dead",
      "not op_mini all"
    ],
    "development": [
      "last 1 chrome version",
      "last 1 firefox version",
      "last 1 safari version"
    ]
  },
  "devDependencies": {
    "@babel/plugin-transform-class-properties": "^7.23.3",
    "@babel/plugin-transform-nullish-coalescing-operator": "^7.23.4",
    "@babel/plugin-transform-numeric-separator": "^7.23.4",
    "@babel/plugin-transform-optional-chaining": "^7.23.4",
    "@babel/plugin-transform-private-methods": "^7.23.3",
    "@babel/plugin-transform-private-property-in-object": "^7.23.4",
    "@rollup/plugin-terser": "^0.4.4",
    "electron": "^28.1.1",
    "electron-builder": "^24.9.1",
    "eslint": "^8.57.0",
    "eslint-plugin-react": "^7.34.1",
    "eslint-plugin-react-hooks": "^4.6.2"
  },
  "build": {
    "asar": false,
    "appId": "com.unu.riskwise",
    "productName": "RISK WISE",
    "files": [
      "build/**/*",
      "backend/**/*",
      "climada_env/",
      "requirements/",
      "data/entities/",
      "data/hazards/"
    ],
    "icon": "build/favicon.ico",
    "directories": {
      "output": "dist/${version}",
      "buildResources": "assets"
    },
<<<<<<< HEAD
    "artifactName": "${productName}-v${version}.${ext}",
=======
    "artifactName": "RiskWiseInstaller-v${version}-Setup.${ext}",
>>>>>>> eb953256
    "publish": [
      {
        "provider": "generic",
        "url": "https://ath-git.swordgroup.lan/unu/climada-unu/-/releases",
        "channel": "latest"
      }
    ],
    "generateUpdatesFilesForAllChannels": true,
    "win": {
      "target": [
        "nsis"
      ],
      "icon": "build/favicon.ico"
    },
    "nsis": {
      "oneClick": false,
      "allowToChangeInstallationDirectory": true,
      "installerIcon": "build/favicon.ico",
      "uninstallerIcon": "build/favicon.ico",
      "allowElevation": true,
      "license": "EULA.txt",
      "createDesktopShortcut": true,
      "createStartMenuShortcut": true
    }
  }
}<|MERGE_RESOLUTION|>--- conflicted
+++ resolved
@@ -3,11 +3,7 @@
   "productName": "RISK WISE",
   "description": "Desktop GUI application for fully probabilistic climate risk assessment tool Climada. Provides a framework for users to combine exposure, hazard and vulnerability or impact data to calculate risk.",
   "author": "Sword Group <georgios.kalomalos@sword-group.com>",
-<<<<<<< HEAD
-  "version": "0.6.2",
-=======
   "version": "0.6.3",
->>>>>>> eb953256
   "private": true,
   "main": "build/electron.js",
   "homepage": ".",
@@ -99,11 +95,7 @@
       "output": "dist/${version}",
       "buildResources": "assets"
     },
-<<<<<<< HEAD
-    "artifactName": "${productName}-v${version}.${ext}",
-=======
     "artifactName": "RiskWiseInstaller-v${version}-Setup.${ext}",
->>>>>>> eb953256
     "publish": [
       {
         "provider": "generic",
